import json
import os
from os.path import abspath, join, dirname
from pathlib import Path

<<<<<<< HEAD
import cbor2

from amazon.ion import simpleion
from amazon.ion.equivalence import ion_equals
from amazon.ionbenchmark.Format import format_is_binary
from amazon.ionbenchmark.benchmark_runner import _create_test_fun
=======
from amazon.ion.simpleion import IonPyValueModel
from amazon.ion.symbols import SymbolToken
>>>>>>> d425587d
from amazon.ionbenchmark.benchmark_spec import BenchmarkSpec
from tests import parametrize


def _generate_test_path(p):
    return join(dirname(abspath(__file__)), 'benchmark_sample_data', p)


_minimal_params = {'format': "ion_text", 'input_file': "cat.ion"}
_minimal_spec = BenchmarkSpec(_minimal_params, working_directory=_generate_test_path("sample_spec"))

_multiple_top_level_json_obj_params = {'format': "json", 'input_file': "multiple_top_level_object.json"}
_multiple_top_level_json_obj_spec = BenchmarkSpec(_multiple_top_level_json_obj_params,
                                                  working_directory=_generate_test_path("sample_spec"))

_multiple_top_level_cbor_obj_params = {'format': "cbor2", 'input_file': "multiple_top_level_object.cbor"}
_multiple_top_level_cbor_obj_spec = BenchmarkSpec(_multiple_top_level_cbor_obj_params,
                                                  working_directory=_generate_test_path("sample_spec"))


# We use JSON to generate native Python objects within `multiple_top_level_object` and then store them in a list.
# [{"name":"John", "age":30, "car":null}, {"name":"Mike", "age":33, "car":null}, {"name":"Jack", "age":24, "car":null}]
def _generate_multiple_top_level_python_obj():
    rtn = []
    with open(join(_generate_test_path("sample_spec"), 'multiple_top_level_object.json'), 'r') as fp:
        while True:
            jsonl = fp.readline()
            if jsonl == '':
                break
            rtn.append(json.loads(jsonl))
        return rtn


# Make sure all generated read benchmarking functions works correctly, especially for the multiple top level objects
# use case. It uses ion_equals to validate Ion objects.
@parametrize(
    ('read', 'cbor2', 'multiple_top_level_object.cbor'),
    ('read', 'json', 'multiple_top_level_object.json'),
    ('read', 'ion_binary', 'multiple_top_level_object.ion'),
)
def test_create_read_test_fun(args):
    (command, format_option, file) = args
    params = {'command': command, 'format': format_option, 'input_file': file, 'io_type': 'file'}
    spec = BenchmarkSpec(params, working_directory=_generate_test_path("sample_spec"))
    test_fun = _create_test_fun(spec, return_obj=True)

    _exp_obj_list = _generate_multiple_top_level_python_obj()
    if format_option == 'ion_binary':
        assert ion_equals(test_fun(), _exp_obj_list)
    else:
        assert test_fun() == _exp_obj_list


# Make sure all generated write benchmarking functions works correctly, especially for the multiple top level objects
# use case.
@parametrize(
    ('write', 'cbor2', 'multiple_top_level_object.cbor'),
    ('write', 'json', 'multiple_top_level_object.json'),
    ('write', 'ion_binary', 'multiple_top_level_object.ion'),
)
def test_create_write_test_fun(args):
    (command, format_option, file) = args
    test_file = 'test_create_write_test_fun'
    params = {'command': command, 'format': format_option, 'input_file': file, 'io_type': 'file'}
    spec = BenchmarkSpec(params, working_directory=_generate_test_path("sample_spec"))
    test_fun = _create_test_fun(spec, custom_file=test_file)
    test_fun()

    # Validation.
    # This is the generated test_file
    with open(test_file, 'br' if format_is_binary(format_option) else 'r') as fp:
        # This is the original file used for benchmarking
        with open(join(_generate_test_path("sample_spec"), file),
                  'br' if format_is_binary(format_option) else 'r') as fp2:
            # Compare two JSON files, we remove all newline and whitespace and compare the text.
            if format_option == 'json':
                assert fp.read().replace('\n', '').replace(' ', '') == fp2.read().replace('\n', '').replace(
                    ' ', '')
            # Compare two Ion files, we load Ion values, and use ion_equals since Ion has both text and binary formats.
            elif format_option == 'ion':
                ion_equals(simpleion.load(fp, single_value=False), simpleion.load(fp2, single_value=False))
            # Compare two CBOR files, compare bytes
            elif format_option == 'cbor2':
                assert fp.read() == fp2.read()

    if os.path.exists(test_file):
        os.remove(test_file)


# make sure all top level JSON objects are generated
def test_write_generate_multiple_top_level_json_values():
    data_obj = _multiple_top_level_json_obj_spec.get_data_object()
    data_obj = list(data_obj)
    obj_count = len(data_obj)
    load_count = 0
    with open(join(_generate_test_path("sample_spec"), 'multiple_top_level_object.json'), 'r') as f:
        # iterate each top level object
        while True:
            jsonl = f.readline()
            if jsonl == '':
                break
            # make sure the json object are equivalent
            assert data_obj[load_count] == json.loads(jsonl)
            load_count += 1
    # make sure they have the same size
    assert obj_count == load_count


# make sure all top level CBOR objects are generated
def test_write_generate_multiple_top_level_cbor_values():
    data_obj = _multiple_top_level_cbor_obj_spec.get_data_object()
    data_obj = list(data_obj)
    obj_count = len(data_obj)
    load_count = 0
    with open(join(_generate_test_path("sample_spec"), 'multiple_top_level_object.cbor'), 'br') as f:
        # iterate each top level object
        while True:
            try:
                o = cbor2.load(f)
                # make sure the CBOR object are equivalent
                assert data_obj[load_count] == o
            except EOFError:
                break
            load_count += 1
    # make sure they have the same size
    assert obj_count == load_count


def test_get_input_file_size():
    real_size = _minimal_spec.get_input_file_size()
    exp_size = Path(join(_generate_test_path("sample_spec"), _minimal_params['input_file'])).stat().st_size
    assert real_size == exp_size


def test_get_format():
    assert _minimal_spec.get_format() == 'ion_text'


def test_get_command():
    assert _minimal_spec.get_command() == 'read'


def test_get_api():
    assert _minimal_spec.get_api() == 'load_dump'


def test_get_name():
    assert _minimal_spec.get_name() == '(ion_text,loads,cat.ion)'


def test_defaults_and_overrides_applied_in_correct_order():
    a = {'c': 1, 'b': 10, 'a': 100}
    b = {'c': 2, 'b': 20}
    c = {'c': 3, **_minimal_params}

    spec = BenchmarkSpec(user_defaults=a, params=b, user_overrides=c)

    # From tool default
    assert spec['api'] == 'load_dump'
    # From user default
    assert spec['a'] == 100
    # From params
    assert spec['b'] == 20
    # From user override
    assert spec['c'] == 3


def test_model_flags():
    spec = BenchmarkSpec({**_minimal_params})
    ion_loader = spec.get_loader_dumper()
    assert ion_loader.value_model is IonPyValueModel.ION_PY

    spec = BenchmarkSpec({**_minimal_params, 'model_flags': ["MAY_BE_BARE", SymbolToken("SYMBOL_AS_TEXT", None, None)]})
    ion_loader = spec.get_loader_dumper()
    assert ion_loader.value_model is IonPyValueModel.MAY_BE_BARE | IonPyValueModel.SYMBOL_AS_TEXT<|MERGE_RESOLUTION|>--- conflicted
+++ resolved
@@ -3,17 +3,14 @@
 from os.path import abspath, join, dirname
 from pathlib import Path
 
-<<<<<<< HEAD
 import cbor2
 
 from amazon.ion import simpleion
 from amazon.ion.equivalence import ion_equals
 from amazon.ionbenchmark.Format import format_is_binary
 from amazon.ionbenchmark.benchmark_runner import _create_test_fun
-=======
 from amazon.ion.simpleion import IonPyValueModel
 from amazon.ion.symbols import SymbolToken
->>>>>>> d425587d
 from amazon.ionbenchmark.benchmark_spec import BenchmarkSpec
 from tests import parametrize
 
