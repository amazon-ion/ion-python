# Copyright 2016 Amazon.com, Inc. or its affiliates. All Rights Reserved.
#
# Licensed under the Apache License, Version 2.0 (the "License").
# You may not use this file except in compliance with the License.
# A copy of the License is located at:
#
#    http://aws.amazon.com/apache2.0/
#
# or in the "license" file accompanying this file. This file is
# distributed on an "AS IS" BASIS, WITHOUT WARRANTIES OR CONDITIONS
# OF ANY KIND, either express or implied. See the License for the
# specific language governing permissions and limitations under the
# License.

# Python 2/3 compatibility
from __future__ import absolute_import
from __future__ import division
from __future__ import print_function

<<<<<<< HEAD
import sys
from setuptools import setup, find_packages, Extension
from install import _install_ionc

C_EXT = True if not hasattr(sys, 'pypy_translation_info') else False


def run_setup():
    if C_EXT and _install_ionc():
        print('C extension is enabled!')
        kw = dict(
            ext_modules=[
                Extension(
                    'amazon.ion.ionc',
                    sources=['amazon/ion/ioncmodule.c'],
                    include_dirs=['amazon/ion/ion-c-build/include',
                                  'amazon/ion/ion-c-build/include/ionc',
                                  'amazon/ion/ion-c-build/include/decNumber'],
                    libraries=['ionc', 'decNumber'],
                    library_dirs=['amazon/ion/ion-c-build/lib'],
                    extra_link_args=['-Wl,-rpath,%s' % '$ORIGIN/ion-c-build/lib',  # LINUX
                                     '-Wl,-rpath,%s' % '@loader_path/ion-c-build/lib'  # MAC
                                     ],
                ),
            ],
        )
    else:
        print('Using pure python implementation.')
        kw = dict()


    setup(
        name='amazon.ion',
        version='0.7.0',
        description='A Python implementation of Amazon Ion.',
        url='http://github.com/amzn/ion-python',
        author='Amazon Ion Team',
        author_email='ion-team@amazon.com',
        license='Apache License 2.0',


        packages=find_packages(exclude=['tests*']),
        include_package_data=True,
        namespace_packages=['amazon'],

        install_requires=[
            'six',
            'jsonconversion'
        ],

        setup_requires=[
            'pytest-runner',
        ],

        tests_require=[
            'pytest',
        ],
        **kw
    )


run_setup()
=======
from setuptools import setup, find_packages


setup(
    name='amazon.ion',
    version='0.8.0',
    description='A Python implementation of Amazon Ion.',
    url='http://github.com/amzn/ion-python',
    author='Amazon Ion Team',
    author_email='ion-team@amazon.com',
    license='Apache License 2.0',

    packages=find_packages(exclude=['tests*']),
    namespace_packages=['amazon'],

    install_requires=[
        'six',
        'jsonconversion'
    ],

    setup_requires=[
        'pytest-runner',
    ],

    tests_require=[
        'pytest',
    ],
)
>>>>>>> 223088da
<|MERGE_RESOLUTION|>--- conflicted
+++ resolved
@@ -17,7 +17,6 @@
 from __future__ import division
 from __future__ import print_function
 
-<<<<<<< HEAD
 import sys
 from setuptools import setup, find_packages, Extension
 from install import _install_ionc
@@ -51,7 +50,7 @@
 
     setup(
         name='amazon.ion',
-        version='0.7.0',
+        version='0.8.0',
         description='A Python implementation of Amazon Ion.',
         url='http://github.com/amzn/ion-python',
         author='Amazon Ion Team',
@@ -79,34 +78,4 @@
     )
 
 
-run_setup()
-=======
-from setuptools import setup, find_packages
-
-
-setup(
-    name='amazon.ion',
-    version='0.8.0',
-    description='A Python implementation of Amazon Ion.',
-    url='http://github.com/amzn/ion-python',
-    author='Amazon Ion Team',
-    author_email='ion-team@amazon.com',
-    license='Apache License 2.0',
-
-    packages=find_packages(exclude=['tests*']),
-    namespace_packages=['amazon'],
-
-    install_requires=[
-        'six',
-        'jsonconversion'
-    ],
-
-    setup_requires=[
-        'pytest-runner',
-    ],
-
-    tests_require=[
-        'pytest',
-    ],
-)
->>>>>>> 223088da
+run_setup()