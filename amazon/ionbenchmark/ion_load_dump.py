# Copyright Amazon.com, Inc. or its affiliates. All Rights Reserved.
# SPDX-License-Identifier: Apache-2.0

import amazon.ion.simpleion as ion


class IonLoadDump:
    """
    Wrapper for simpleion API that holds some configuration so that the configuration can be encapsulated here instead
    of having to be plumbed through the whole benchmark code.

    Results of profiling indicate that this adds a trivial amount of overhead, even for small data. If Ion Python
    performance improves by >1000% from June 2023, then this may need to be re-evaluated.
    """
<<<<<<< HEAD

    def __init__(self, binary, c_ext=True):
=======
    def __init__(self, binary, c_ext=True, value_model=ion.IonPyValueModel.ION_PY):
>>>>>>> d425587d
        self._binary = binary
        self._single_value = False
        # Need an explicit check here because if `None` is passed in as an argument, that is different from no argument,
        # and results in an unexpected behavior.
        self._c_ext = c_ext if c_ext is not None else True
        self.value_model = value_model

    def loads(self, s):
        ion.c_ext = self._c_ext
        return ion.loads(s, single_value=self._single_value, value_model=self.value_model)

    def load(self, fp):
        ion.c_ext = self._c_ext
<<<<<<< HEAD
        it = ion.load(fp, parse_eagerly=False, single_value=False)
        while True:
            try:
                yield next(it)
            except StopIteration:
                return
=======
        return ion.load(fp, single_value=self._single_value, value_model=self.value_model)
>>>>>>> d425587d

    def dumps(self, obj):
        ion.c_ext = self._c_ext
        ion.dumps(obj, binary=self._binary)

    def dump(self, obj, fp):
        ion.c_ext = self._c_ext
        ion.dump(obj, fp, binary=self._binary, sequence_as_stream=True)<|MERGE_RESOLUTION|>--- conflicted
+++ resolved
@@ -12,12 +12,7 @@
     Results of profiling indicate that this adds a trivial amount of overhead, even for small data. If Ion Python
     performance improves by >1000% from June 2023, then this may need to be re-evaluated.
     """
-<<<<<<< HEAD
-
-    def __init__(self, binary, c_ext=True):
-=======
     def __init__(self, binary, c_ext=True, value_model=ion.IonPyValueModel.ION_PY):
->>>>>>> d425587d
         self._binary = binary
         self._single_value = False
         # Need an explicit check here because if `None` is passed in as an argument, that is different from no argument,
@@ -31,16 +26,12 @@
 
     def load(self, fp):
         ion.c_ext = self._c_ext
-<<<<<<< HEAD
-        it = ion.load(fp, parse_eagerly=False, single_value=False)
+        it = ion.load(fp, parse_eagerly=False, single_value=False, value_model=self.value_model)
         while True:
             try:
                 yield next(it)
             except StopIteration:
                 return
-=======
-        return ion.load(fp, single_value=self._single_value, value_model=self.value_model)
->>>>>>> d425587d
 
     def dumps(self, obj):
         ion.c_ext = self._c_ext
